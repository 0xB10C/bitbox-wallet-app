--- conflicted
+++ resolved
@@ -124,11 +124,6 @@
     }
 
     private checkSDCards() {
-<<<<<<< HEAD
-        return;
-        Promise.all(this.props.deviceIDs.map(deviceID => {
-            return apiGet(`devices/${deviceID}/info`)
-=======
         Promise.all(this.deviceIDs(this.props.devices).map(deviceID => {
             let apiPrefix;
             switch (this.props.devices[deviceID]) {
@@ -142,7 +137,6 @@
                 return;
             }
             return apiGet(`${apiPrefix}${deviceID}/info`)
->>>>>>> 178568d9
                 .then(info => {
                     if (!info) {
                         return false;
